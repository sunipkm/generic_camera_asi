--- conflicted
+++ resolved
@@ -1,10 +1,6 @@
 [package]
 name = "generic-camera-asi"
-<<<<<<< HEAD
-version = "0.0.10"
-=======
 version = "0.0.10-pre0"
->>>>>>> c84c64d8
 edition = "2021"
 rust-version = "1.68.0"
 authors = ["Sunip K. Mukherjee"]
